{
  "name": "wrongsecrets-balancer",
  "version": "1.1.0",
  "description": "Run Capture the Flags and Security Trainings with OWASP Wrongsecrets (based on multijuicer from Iteratec). Requires node18",
  "main": "src/index.js",
  "scripts": {
    "lint": "eslint --config .eslintrc src/**",
    "test": "NODE_ENV=test jest"
  },
  "keywords": [],
  "author": "Project OWASP WrongSecrets",
  "license": "Apache-2.0",
  "dependencies": {
    "@google-cloud/iam": "^1.0.1",
    "@google-cloud/secret-manager": "^5.0.1",
    "@google-cloud/storage": "^7.1.0",
    "@kubernetes/client-node": "^0.19.0",
    "basic-auth-connect": "^1.0.0",
    "bcryptjs": "^2.4.3",
    "cookie": "^0.5.0",
    "cookie-parser": "^1.4.6",
    "crypto-random-string": "^3.3.1",
    "express": "^4.18.2",
    "express-joi-validation": "^5.0.1",
<<<<<<< HEAD
    "google-auth-library": "^9.2.0",
    "googleapis": "^126.0.1",
=======
    "google-auth-library": "^9.0.0",
    "googleapis": "^128.0.0",
>>>>>>> be80e008
    "http-proxy": "^1.18.1",
    "http-proxy-middleware": "^2.0.6",
    "joi": "^17.11.0",
    "lodash": "^4.17.21",
    "minimatch": "^9.0.3",
    "on-finished": "^2.4.1",
    "prom-client": "^14.2.0",
    "winston": "^3.11.0"
  },
  "devDependencies": {
    "cookie-signature": "^1.2.1",
    "eslint": "^8.50.0",
    "eslint-plugin-prettier": "^5.0.0",
    "jest": "^29.7.0",
    "jest-date-mock": "^1.0.8",
    "minimatch": "^9.0.3",
    "prettier": "^3.0.3",
    "supertest": "^6.3.3"
  },
  "overrides": {
    "@kubernetes/client-node": {
      "openid-client": "v5.1.10"
    }
  },
  "jest": {
    "setupFiles": [
      "jest-date-mock"
    ],
    "testPathIgnorePatterns": [
      "ui/.*"
    ]
  }
}<|MERGE_RESOLUTION|>--- conflicted
+++ resolved
@@ -22,13 +22,8 @@
     "crypto-random-string": "^3.3.1",
     "express": "^4.18.2",
     "express-joi-validation": "^5.0.1",
-<<<<<<< HEAD
     "google-auth-library": "^9.2.0",
-    "googleapis": "^126.0.1",
-=======
-    "google-auth-library": "^9.0.0",
     "googleapis": "^128.0.0",
->>>>>>> be80e008
     "http-proxy": "^1.18.1",
     "http-proxy-middleware": "^2.0.6",
     "joi": "^17.11.0",
