--- conflicted
+++ resolved
@@ -24,13 +24,8 @@
     "http-proxy-middleware": "^2.0.6",
     "lodash": "^4.17.21",
     "on-finished": "^2.4.1",
-<<<<<<< HEAD
-    "prom-client": "^14.0.1",
+    "prom-client": "^14.1.0",
     "winston": "^3.8.2"
-=======
-    "prom-client": "^14.1.0",
-    "winston": "^3.6.0"
->>>>>>> 01891392
   },
   "devDependencies": {
     "@types/hapi__joi": "^17.1.8",
